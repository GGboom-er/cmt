--- conflicted
+++ resolved
@@ -243,18 +243,13 @@
     model.boneName[i] = pathBones_[i].partialPathName().asChar();
   }
 
-<<<<<<< HEAD
+
   model_.parent.resize(model_.nB);
   model_.bind.resize(model_.nS * 4, model_.nB * 4);
   model_.preMulInv.resize(model_.nS * 4, model_.nB * 4);
   model_.rotOrder.resize(model_.nS * 3, model_.nB);
   std::vector<Eigen::Matrix4d> bindInverse(model_.nB);
-=======
-  model.parent.resize(model.nB);
-  model.bind.resize(model.nS * 4, model.nB * 4);
-  model.preMulInv.resize(model.nS * 4, model.nB * 4);
-  model.rotOrder.resize(model.nS * 3, model.nB);
->>>>>>> a5499bb4
+
   int s = 0;
 
   for (int j = 0; j < model.nB; j++) {
@@ -271,13 +266,11 @@
       }
     }
 
-<<<<<<< HEAD
+
     Eigen::Matrix4d bind = toMatrix4d(pathBones_[j].inclusiveMatrix());
     model_.bind.blk4(s, j) = bind;
     bindInverse[j] = bind.inverse();
-=======
-    model.bind.blk4(s, j) = toMatrix4d(pathBones_[j].inclusiveMatrix());
->>>>>>> a5499bb4
+
 
     MFnTransform fnTransform(pathBones_[j], &status);
     CHECK_MSTATUS_AND_RETURN_IT(status);
@@ -349,15 +342,11 @@
         model.v.col(i).segment<3>((start + f) * 3) << points[i].x, points[i].y, points[i].z;
       }
 
-<<<<<<< HEAD
+
 #pragma omp parallel for
       for (int j = 0; j < model_.nB; ++j) {
         model_.m.blk4(f, j) = toMatrix4d(pathBones_[j].inclusiveMatrix()) * bindInverse[j];
-=======
-      for (int j = 0; j < model.nB; ++j) {
-        model.m.blk4(f, j) =
-            toMatrix4d(pathBones_[j].inclusiveMatrix()) * model.bind.blk4(s, j).inverse();
->>>>>>> a5499bb4
+
       }
     }
     model.fStart(s + 1) = model.fStart(s) + model.nF;
